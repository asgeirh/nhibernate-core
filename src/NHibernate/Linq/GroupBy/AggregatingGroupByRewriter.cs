using System;
using System.Collections.Generic;
using System.Linq;
using NHibernate.Linq.Clauses;
using NHibernate.Linq.Visitors;
using Remotion.Linq;
using Remotion.Linq.Clauses.Expressions;
using Remotion.Linq.Clauses.ResultOperators;
using Remotion.Linq.Clauses;

namespace NHibernate.Linq.GroupBy
{
	/// <summary>
	/// An AggregatingGroupBy is a query such as:
	/// <code>
	///		from p in db.Products
	///		group p by p.Category.CategoryId
	///		into g
	///		select new
	///		{
	///			g.Key,
	///			MaxPrice = g.Max(p => p.UnitPrice)
	///		};
	/// </code>
	/// <para>
	/// Where the grouping operation is being fully aggregated and hence does not create any form of hierarchy.
	/// This class takes such queries, flattens out the re-linq sub-query and re-writes the outer select
	/// </para>
	/// </summary>
	public static class AggregatingGroupByRewriter
	{
<<<<<<< HEAD
		private static ICollection<System.Type> _resultOperators = new HashSet<System.Type>(new[]
			{
				typeof (FirstResultOperator),
				typeof (SingleResultOperator)
			});
=======
		private static readonly ICollection<System.Type> AcceptableOuterResultOperators = new HashSet<System.Type>
			{
				typeof (SkipResultOperator),
				typeof (TakeResultOperator),
				typeof (FirstResultOperator),
				typeof (SingleResultOperator)
			};
>>>>>>> ebf8ceaa

		public static void ReWrite(QueryModel queryModel)
		{
			var subQueryExpression = queryModel.MainFromClause.FromExpression as SubQueryExpression;

			if ((subQueryExpression != null) &&
				(subQueryExpression.QueryModel.ResultOperators.Count == 1) &&
				(subQueryExpression.QueryModel.ResultOperators[0] is GroupResultOperator))
			{
				FlattenSubQuery(queryModel, subQueryExpression.QueryModel);
			}
		}

		private static void FlattenSubQuery(QueryModel queryModel, QueryModel subQueryModel)
		{
<<<<<<< HEAD
			// Move the result operator up 
			if (queryModel.ResultOperators.Count > 0 && queryModel.ResultOperators.Any(resultOperator => !_resultOperators.Contains(resultOperator.GetType())))
=======
			foreach (var resultOperator in queryModel.ResultOperators.Where(resultOperator => !AcceptableOuterResultOperators.Contains(resultOperator.GetType())))
>>>>>>> ebf8ceaa
			{
				throw new NotImplementedException("Cannot use group by with the " + resultOperator.GetType().Name + " result operator.");
			}

<<<<<<< HEAD
			var groupBy = (GroupResultOperator)subQueryModel.ResultOperators[0];
=======
			// Move the result operator up.
			var groupBy = (GroupResultOperator) subQueryModel.ResultOperators[0];
>>>>>>> ebf8ceaa

			queryModel.ResultOperators.Insert(0, groupBy);

			for (var i = 0; i < queryModel.BodyClauses.Count; i++)
			{
				var clause = queryModel.BodyClauses[i];
				clause.TransformExpressions(s => GroupBySelectClauseRewriter.ReWrite(s, groupBy, subQueryModel));

				//all outer where clauses actually are having clauses
				var whereClause = clause as WhereClause;
				if (whereClause != null)
				{
					queryModel.BodyClauses.RemoveAt(i);
					queryModel.BodyClauses.Insert(i, new NhHavingClause(whereClause.Predicate));
				}
			}

			foreach (var bodyClause in subQueryModel.BodyClauses)
				queryModel.BodyClauses.Add(bodyClause);
<<<<<<< HEAD

=======
>>>>>>> ebf8ceaa

			// Replace the outer select clause...
			queryModel.SelectClause.TransformExpressions(s => 
				GroupBySelectClauseRewriter.ReWrite(s, groupBy, subQueryModel));

			// Point all query source references to the outer from clause
			var visitor = new SwapQuerySourceVisitor(queryModel.MainFromClause, subQueryModel.MainFromClause);
			queryModel.TransformExpressions(visitor.Swap);

			// Replace the outer query source
			queryModel.MainFromClause = subQueryModel.MainFromClause;
		}
	}
}<|MERGE_RESOLUTION|>--- conflicted
+++ resolved
@@ -1,114 +1,94 @@
-using System;
-using System.Collections.Generic;
-using System.Linq;
-using NHibernate.Linq.Clauses;
-using NHibernate.Linq.Visitors;
-using Remotion.Linq;
-using Remotion.Linq.Clauses.Expressions;
-using Remotion.Linq.Clauses.ResultOperators;
-using Remotion.Linq.Clauses;
-
-namespace NHibernate.Linq.GroupBy
-{
-	/// <summary>
-	/// An AggregatingGroupBy is a query such as:
-	/// <code>
-	///		from p in db.Products
-	///		group p by p.Category.CategoryId
-	///		into g
-	///		select new
-	///		{
-	///			g.Key,
-	///			MaxPrice = g.Max(p => p.UnitPrice)
-	///		};
-	/// </code>
-	/// <para>
-	/// Where the grouping operation is being fully aggregated and hence does not create any form of hierarchy.
-	/// This class takes such queries, flattens out the re-linq sub-query and re-writes the outer select
-	/// </para>
-	/// </summary>
-	public static class AggregatingGroupByRewriter
-	{
-<<<<<<< HEAD
-		private static ICollection<System.Type> _resultOperators = new HashSet<System.Type>(new[]
-			{
-				typeof (FirstResultOperator),
-				typeof (SingleResultOperator)
-			});
-=======
-		private static readonly ICollection<System.Type> AcceptableOuterResultOperators = new HashSet<System.Type>
-			{
-				typeof (SkipResultOperator),
-				typeof (TakeResultOperator),
-				typeof (FirstResultOperator),
-				typeof (SingleResultOperator)
-			};
->>>>>>> ebf8ceaa
-
-		public static void ReWrite(QueryModel queryModel)
-		{
-			var subQueryExpression = queryModel.MainFromClause.FromExpression as SubQueryExpression;
-
-			if ((subQueryExpression != null) &&
-				(subQueryExpression.QueryModel.ResultOperators.Count == 1) &&
-				(subQueryExpression.QueryModel.ResultOperators[0] is GroupResultOperator))
-			{
-				FlattenSubQuery(queryModel, subQueryExpression.QueryModel);
-			}
-		}
-
-		private static void FlattenSubQuery(QueryModel queryModel, QueryModel subQueryModel)
-		{
-<<<<<<< HEAD
-			// Move the result operator up 
-			if (queryModel.ResultOperators.Count > 0 && queryModel.ResultOperators.Any(resultOperator => !_resultOperators.Contains(resultOperator.GetType())))
-=======
-			foreach (var resultOperator in queryModel.ResultOperators.Where(resultOperator => !AcceptableOuterResultOperators.Contains(resultOperator.GetType())))
->>>>>>> ebf8ceaa
-			{
-				throw new NotImplementedException("Cannot use group by with the " + resultOperator.GetType().Name + " result operator.");
-			}
-
-<<<<<<< HEAD
-			var groupBy = (GroupResultOperator)subQueryModel.ResultOperators[0];
-=======
-			// Move the result operator up.
-			var groupBy = (GroupResultOperator) subQueryModel.ResultOperators[0];
->>>>>>> ebf8ceaa
-
-			queryModel.ResultOperators.Insert(0, groupBy);
-
-			for (var i = 0; i < queryModel.BodyClauses.Count; i++)
-			{
-				var clause = queryModel.BodyClauses[i];
-				clause.TransformExpressions(s => GroupBySelectClauseRewriter.ReWrite(s, groupBy, subQueryModel));
-
-				//all outer where clauses actually are having clauses
-				var whereClause = clause as WhereClause;
-				if (whereClause != null)
-				{
-					queryModel.BodyClauses.RemoveAt(i);
-					queryModel.BodyClauses.Insert(i, new NhHavingClause(whereClause.Predicate));
-				}
-			}
-
-			foreach (var bodyClause in subQueryModel.BodyClauses)
-				queryModel.BodyClauses.Add(bodyClause);
-<<<<<<< HEAD
-
-=======
->>>>>>> ebf8ceaa
-
-			// Replace the outer select clause...
-			queryModel.SelectClause.TransformExpressions(s => 
-				GroupBySelectClauseRewriter.ReWrite(s, groupBy, subQueryModel));
-
-			// Point all query source references to the outer from clause
-			var visitor = new SwapQuerySourceVisitor(queryModel.MainFromClause, subQueryModel.MainFromClause);
-			queryModel.TransformExpressions(visitor.Swap);
-
-			// Replace the outer query source
-			queryModel.MainFromClause = subQueryModel.MainFromClause;
-		}
-	}
+using System;
+using System.Collections.Generic;
+using System.Linq;
+using NHibernate.Linq.Clauses;
+using NHibernate.Linq.Visitors;
+using Remotion.Linq;
+using Remotion.Linq.Clauses.Expressions;
+using Remotion.Linq.Clauses.ResultOperators;
+using Remotion.Linq.Clauses;
+
+namespace NHibernate.Linq.GroupBy
+{
+	/// <summary>
+	/// An AggregatingGroupBy is a query such as:
+	/// <code>
+	///		from p in db.Products
+	///		group p by p.Category.CategoryId
+	///		into g
+	///		select new
+	///		{
+	///			g.Key,
+	///			MaxPrice = g.Max(p => p.UnitPrice)
+	///		};
+	/// </code>
+	/// <para>
+	/// Where the grouping operation is being fully aggregated and hence does not create any form of hierarchy.
+	/// This class takes such queries, flattens out the re-linq sub-query and re-writes the outer select
+	/// </para>
+	/// </summary>
+	public static class AggregatingGroupByRewriter
+	{
+		private static readonly ICollection<System.Type> AcceptableOuterResultOperators = new HashSet<System.Type>
+			{
+				typeof (SkipResultOperator),
+				typeof (TakeResultOperator),
+				typeof (FirstResultOperator),
+				typeof (SingleResultOperator)
+			};
+
+		public static void ReWrite(QueryModel queryModel)
+		{
+			var subQueryExpression = queryModel.MainFromClause.FromExpression as SubQueryExpression;
+
+			if ((subQueryExpression != null) &&
+				(subQueryExpression.QueryModel.ResultOperators.Count == 1) &&
+				(subQueryExpression.QueryModel.ResultOperators[0] is GroupResultOperator))
+			{
+				FlattenSubQuery(queryModel, subQueryExpression.QueryModel);
+			}
+		}
+
+		private static void FlattenSubQuery(QueryModel queryModel, QueryModel subQueryModel)
+		{
+			foreach (var resultOperator in queryModel.ResultOperators.Where(resultOperator => !AcceptableOuterResultOperators.Contains(resultOperator.GetType())))
+			{
+				throw new NotImplementedException("Cannot use group by with the " + resultOperator.GetType().Name + " result operator.");
+			}
+
+			// Move the result operator up.
+			var groupBy = (GroupResultOperator) subQueryModel.ResultOperators[0];
+
+			queryModel.ResultOperators.Insert(0, groupBy);
+
+			for (var i = 0; i < queryModel.BodyClauses.Count; i++)
+			{
+				var clause = queryModel.BodyClauses[i];
+				clause.TransformExpressions(s => GroupBySelectClauseRewriter.ReWrite(s, groupBy, subQueryModel));
+
+				//all outer where clauses actually are having clauses
+				var whereClause = clause as WhereClause;
+				if (whereClause != null)
+				{
+					queryModel.BodyClauses.RemoveAt(i);
+					queryModel.BodyClauses.Insert(i, new NhHavingClause(whereClause.Predicate));
+				}
+			}
+
+			foreach (var bodyClause in subQueryModel.BodyClauses)
+				queryModel.BodyClauses.Add(bodyClause);
+
+
+			// Replace the outer select clause...
+			queryModel.SelectClause.TransformExpressions(s => 
+				GroupBySelectClauseRewriter.ReWrite(s, groupBy, subQueryModel));
+
+			// Point all query source references to the outer from clause
+			var visitor = new SwapQuerySourceVisitor(queryModel.MainFromClause, subQueryModel.MainFromClause);
+			queryModel.TransformExpressions(visitor.Swap);
+
+			// Replace the outer query source
+			queryModel.MainFromClause = subQueryModel.MainFromClause;
+		}
+	}
 }